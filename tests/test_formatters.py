--- conflicted
+++ resolved
@@ -91,9 +91,6 @@
     assert document_3 not in docs_str
 
 
-<<<<<<< HEAD
-def test_prompt_formatter():
-=======
 def test_documents_formatter__complex_format():
     """In this test, we expect all 3 documents to be matched and returned in a particular format."""
     tokenizer = GPTTokenizer(model_name="gpt-3.5-turbo")
@@ -138,7 +135,6 @@
 
 
 def test_system_prompt_formatter():
->>>>>>> 78d65d28
     tokenizer = GPTTokenizer(model_name="gpt-3.5-turbo")
     prompt_formatter = PromptFormatter(
         tokenizer=tokenizer,
