--- conflicted
+++ resolved
@@ -5,14 +5,10 @@
 import pandas as pd
 from fastapi.encoders import jsonable_encoder
 
-<<<<<<< HEAD
 from buster.completers.base import Completer, Completion
-=======
 from buster.completers import completer_factory
-from buster.completers.base import Completion
 from buster.formatters.documents import documents_formatter_factory
 from buster.formatters.prompts import prompt_formatter_factory
->>>>>>> 78d65d28
 from buster.retriever import Retriever
 
 logger = logging.getLogger(__name__)
@@ -119,68 +115,10 @@
 
 class Buster:
     def __init__(self, retriever: Retriever, completer: Completer, validator):
-        # self.update_cfg(cfg)
         self.completer = completer
         self.retriever = retriever
         self.validator = validator
 
-<<<<<<< HEAD
-        # self.document_source = cfg.document_source
-=======
-    @lru_cache
-    def get_embedding(self, query: str, engine: str):
-        logger.info("generating embedding")
-        return get_embedding(query, engine=engine)
-
-    def update_cfg(self, cfg: BusterConfig):
-        """Every time we set a new config, we update the things that need to be updated."""
-        logger.info(f"Updating config to {cfg.document_source}:\n{cfg}")
-        self._cfg = cfg
-        self.document_source = cfg.document_source
-
-        self.retriever_cfg = cfg.retriever_cfg
-        self.completion_cfg = cfg.completion_cfg
-        self.prompt_cfg = cfg.prompt_cfg
-        self.tokenizer_cfg = cfg.tokenizer_cfg
-        self.validator_cfg = cfg.validator_cfg
-        self.documents_formatter_cfg = cfg.documents_formatter_cfg
-
-        # update all objects used
-        self.validator = validator_factory(self.validator_cfg)
-        self.tokenizer = tokenizer_factory(self.tokenizer_cfg)
-        self.completer = completer_factory(self.completion_cfg)
-        self.documents_formatter = documents_formatter_factory(tokenizer=self.tokenizer, **self.documents_formatter_cfg)
-        self.prompt_formatter = prompt_formatter_factory(tokenizer=self.tokenizer, prompt_cfg=self.prompt_cfg)
-
-        logger.info(f"Config Updated.")
-
-    def rank_documents(
-        self,
-        query: str,
-        top_k: float,
-        thresh: float,
-        engine: str,
-        source: str,
-    ) -> pd.DataFrame:
-        """
-        Compare the question to the series of documents and return the best matching documents.
-        """
-
-        query_embedding = self.get_embedding(
-            query,
-            engine=engine,
-        )
-        matched_documents = self.retriever.retrieve(query_embedding, top_k=top_k, source=source)
-
-        # log matched_documents to the console
-        logger.info(f"matched documents before thresh: {matched_documents}")
-
-        # filter out matched_documents using a threshold
-        matched_documents = matched_documents[matched_documents.similarity > thresh]
-        logger.info(f"matched documents after thresh: {matched_documents}")
-
-        return matched_documents
->>>>>>> 78d65d28
 
     def process_input(self, user_input: str, source: str) -> BusterAnswer:
         """
