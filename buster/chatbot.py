--- conflicted
+++ resolved
@@ -9,22 +9,13 @@
 import promptlayer
 from openai.embeddings_utils import cosine_similarity, get_embedding
 
-<<<<<<< HEAD
-from buster.docparser import read_documents
 from buster.formatter import (
     Response,
     ResponseFormatter,
     Source,
     response_formatter_factory,
 )
-=======
 from buster.documents import get_documents_manager_from_extension
-from buster.formatter import Formatter, HTMLFormatter, MarkdownFormatter, SlackFormatter
-from buster.formatter.base import Response, Source
-
-FORMATTERS = {"text": Formatter, "slack": SlackFormatter, "html": HTMLFormatter, "markdown": MarkdownFormatter}
-
->>>>>>> 71e7dd81
 
 logger = logging.getLogger(__name__)
 logging.basicConfig(level=logging.INFO)
