import logging
import os
from dataclasses import dataclass, field

import numpy as np
import openai
import pandas as pd
<<<<<<< HEAD
import promptlayer
from omegaconf import OmegaConf
=======
>>>>>>> 1ea867de
from openai.embeddings_utils import cosine_similarity, get_embedding

from buster.docparser import EMBEDDING_MODEL, read_documents

logger = logging.getLogger(__name__)
logging.basicConfig(level=logging.INFO)

# Check if an API key exists for promptlayer, if it does, use it
promptlayer_api_key = os.environ.get("PROMPTLAYER_API_KEY")
if promptlayer_api_key:
    logger.info("Enabling prompt layer...")
    promptlayer.api_key = promptlayer_api_key

    # replace openai with the promptlayer wrapper
    openai = promptlayer.openai
    openai.api_key = os.environ.get("OPENAI_API_KEY")


@dataclass
class ChatbotConfig:
    """Configuration object for a chatbot.

    documents_csv: Path to the csv file containing the documents and their embeddings.
    embedding_model: OpenAI model to use to get embeddings.
    top_k: Max number of documents to retrieve, ordered by cosine similarity
    thresh: threshold for cosine similarity to be considered
    max_chars: maximum number of characters the retrieved documents can be. Will truncate otherwise.
    completion_kwargs: kwargs for the OpenAI.Completion() method
    separator: the separator to use, can be either "\n" or <p> depending on rendering.
    link_format: the type of format to render links with, e.g. slack or markdown
    unknown_prompt: Prompt to use to generate the "I don't know" embedding to compare to.
    text_before_prompt: Text to prompt GPT with before the user prompt, but after the documentation.
    text_after_response: Generic response to add the the chatbot's reply.
    """

    documents_file: str = "buster/data/document_embeddings.csv"
    embedding_model: str = "text-embedding-ada-002"
    top_k: int = 3
    thresh: float = 0.7
    max_chars: int = 3000

    completion_kwargs: dict = field(
        default_factory=lambda: {
            "engine": "text-davinci-003",
            "max_tokens": 200,
            "temperature": None,
            "top_p": None,
            "frequency_penalty": 1,
            "presence_penalty": 1,
        }
    )
    separator: str = "\n"
    link_format: str = "slack"
    unknown_prompt: str = "I Don't know how to answer your question."
    text_before_prompt: str = "I'm a chatbot, bleep bloop."
    text_after_response: str = "Answer the following question:\n"


class Chatbot:
    def __init__(self, cfg: ChatbotConfig):
        # TODO: right now, the cfg is being passed as an omegaconf, is this what we want?
        self.cfg = cfg
        self._init_documents()
        self._init_unk_embedding()

    def _init_documents(self):
        filepath = self.cfg.documents_file
        logger.info(f"loading embeddings from {filepath}...")
        self.documents = read_documents(filepath)
        logger.info(f"embeddings loaded.")

    def _init_unk_embedding(self):
        logger.info("Generating UNK token...")
        unknown_prompt = self.cfg.unknown_prompt
        engine = self.cfg.embedding_model
        self.unk_embedding = get_embedding(
            unknown_prompt,
            engine=engine,
        )

    def rank_documents(
        self,
        documents: pd.DataFrame,
        query: str,
    ) -> pd.DataFrame:
        """
        Compare the question to the series of documents and return the best matching documents.
        """
        top_k = self.cfg.top_k
        thresh = self.cfg.thresh
        engine = self.cfg.embedding_model  # EMBEDDING_MODEL

        query_embedding = get_embedding(
            query,
            engine=engine,
        )
        documents["similarity"] = documents.embedding.apply(lambda x: cosine_similarity(x, query_embedding))

        # sort the matched_documents by score
        matched_documents = documents.sort_values("similarity", ascending=False)

        # limit search to top_k matched_documents.
        top_k = len(matched_documents) if top_k == -1 else top_k
        matched_documents = matched_documents.head(top_k)

        # log matched_documents to the console
        logger.info(f"matched documents before thresh: {matched_documents}")

        # filter out matched_documents using a threshold
        if thresh:
            matched_documents = matched_documents[matched_documents.similarity > thresh]
            logger.info(f"matched documents after thresh: {matched_documents}")

        return matched_documents

    def prepare_prompt(self, question: str, candidates: pd.DataFrame) -> str:
        """
        Prepare the prompt with prompt engineering.
        """

        max_chars = self.cfg.max_chars
        text_before_prompt = self.cfg.text_before_prompt

        documents_list = candidates.text.to_list()
        documents_str = " ".join(documents_list)
        if len(documents_str) > max_chars:
            logger.info("truncating documents to fit...")
            documents_str = documents_str[0:max_chars]

        return documents_str + text_before_prompt + question

    def generate_response(self, prompt: str, matched_documents: pd.DataFrame) -> str:
        """
        Generate a response based on the retrieved documents.
        """
        if len(matched_documents) == 0:
            # No matching documents were retrieved, return
            response_text = "I did not find any relevant documentation related to your question."
            return response_text

        logger.info(f"querying GPT...")
        logger.info(f"Prompt:  {prompt}")
        # Call the API to generate a response
        try:
            completion_kwargs = self.cfg.completion_kwargs
            completion_kwargs["prompt"] = prompt
            response = openai.Completion.create(**completion_kwargs)

            # Get the response text
            response_text = response["choices"][0]["text"]
            logger.info(f"GPT Response:\n{response_text}")
            return response_text

        except Exception as e:
            # log the error and return a generic response instead.
            import traceback

            logger.error("Error connecting to OpenAI API")
            logging.error(traceback.format_exc())
            response_text = "Hmm, we're having trouble connecting to OpenAI right now... Try again soon!"
            return response_text

    def add_sources(self, response: str, matched_documents: pd.DataFrame):
        """
        Add sources fromt the matched documents to the response.
        """
        sep = self.cfg.separator  # \n
        format = self.cfg.link_format

        urls = matched_documents.url.to_list()
        names = matched_documents.name.to_list()
        similarities = matched_documents.similarity.to_list()

        response += f"{sep}{sep}Here are the sources I used to answer your question:{sep}"
        for url, name, similarity in zip(urls, names, similarities):
            if format == "markdown":
                response += f"[{name}]({url}), relevance: {similarity:2.3f}{sep}"
            elif format == "slack":
                response += f"• <{url}|{name}>, relevance: {similarity:2.3f}{sep}"
            else:
                raise ValueError(f"{format} is not a valid URL format.")

        return response

    def format_response(self, response: str, matched_documents: pd.DataFrame) -> str:
        """
        Format the response by adding the sources if necessary, and a disclaimer prompt.
        """

        sep = self.cfg.separator
        text_after_response = self.cfg.text_after_response

        if len(matched_documents) > 0:
            # we have matched documents, now we check to see if the answer is meaningful
            response_embedding = get_embedding(
                response,
                engine=EMBEDDING_MODEL,
            )
            score = cosine_similarity(response_embedding, self.unk_embedding)
            logger.info(f"UNK score: {score}")
            if score < 0.9:
                # Liekly that the answer is meaningful, add the top sources
                response = self.add_sources(response, matched_documents=matched_documents)

        response += f"{sep}{sep}{sep}{text_after_response}{sep}"

        return response

    def process_input(self, question: str) -> str:
        """
        Main function to process the input question and generate a formatted output.
        """

        logger.info(f"User Question:\n{question}")

        matched_documents = self.rank_documents(documents=self.documents, query=question)
        prompt = self.prepare_prompt(question, matched_documents)
        response = self.generate_response(prompt, matched_documents)
        formatted_output = self.format_response(response, matched_documents)

        return formatted_output<|MERGE_RESOLUTION|>--- conflicted
+++ resolved
@@ -5,11 +5,7 @@
 import numpy as np
 import openai
 import pandas as pd
-<<<<<<< HEAD
 import promptlayer
-from omegaconf import OmegaConf
-=======
->>>>>>> 1ea867de
 from openai.embeddings_utils import cosine_similarity, get_embedding
 
 from buster.docparser import EMBEDDING_MODEL, read_documents
