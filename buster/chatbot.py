--- conflicted
+++ resolved
@@ -181,7 +181,6 @@
 
         logger.info(f"Prompt:  {prompt}")
         response = self.get_gpt_response(prompt=prompt, **self.cfg.completion_kwargs)
-<<<<<<< HEAD
         if response:
             logger.info(f"GPT Response:\n{response.text}")
             relevant = self.check_response_relevance(
@@ -195,29 +194,6 @@
                     Source(dct["name"], dct["url"], dct["similarity"])
                     for dct in matched_documents.to_dict(orient="records")
                 )
-=======
-        response_str = response["choices"][0]["text"]
-        logger.info(f"GPT Response:\n{response_str}")
-        return response_str
-
-    def add_sources(self, response: str, matched_documents: pd.DataFrame, sep: str, format: str):
-        """
-        Add sources fromt the matched documents to the response.
-        """
-
-        urls = matched_documents.url.to_list()
-        titles = matched_documents.title.to_list()
-        similarities = matched_documents.similarity.to_list()
-
-        response += f"{sep}{sep}📝 Here are the sources I used to answer your question:{sep}{sep}"
-        for url, title, similarity in zip(urls, titles, similarities):
-            if format == "markdown":
-                response += f"[🔗 {title}]({url}), relevance: {similarity:2.3f}{sep}"
-            elif format == "html":
-                response += f"<a href='{url}'>🔗 {title}</a>{sep}"
-            elif format == "slack":
-                response += f"<{url}|🔗 {title}>, relevance: {similarity:2.3f}{sep}"
->>>>>>> 1f22b144
             else:
                 sources = tuple()
 
