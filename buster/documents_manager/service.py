import logging

import pandas as pd
import pinecone
from pymongo.mongo_client import MongoClient
from pymongo.server_api import ServerApi

from buster.documents_manager.base import DocumentsManager

logger = logging.getLogger(__name__)
logging.basicConfig(level=logging.INFO)


class DocumentsService(DocumentsManager):
    """Manager to use in production. Mixed Pinecone and MongoDB backend."""

    def __init__(
        self,
        pinecone_api_key: str,
        pinecone_env: str,
        pinecone_index: str,
        pinecone_namespace: str,
        mongo_uri: str,
        mongo_db_name: str,
        **kwargs,
    ):
        """Initialize the DocumentsService.

        Args:
            pinecone_api_key: The Pinecone API key.
            pinecone_env: The Pinecone environment.
            pinecone_index: The Pinecone index.
            pinecone_namespace: The Pinecone namespace.
            mongo_uri: The MongoDB URI.
            mongo_db_name: The MongoDB database name.
            **kwargs: Additional keyword arguments to pass to the parent class.
        """
        super().__init__(**kwargs)

        pinecone.init(api_key=pinecone_api_key, environment=pinecone_env)

        self.index = pinecone.Index(pinecone_index)
        self.namespace = pinecone_namespace

        self.mongo_db_name = mongo_db_name
        self.client = MongoClient(mongo_uri, server_api=ServerApi("1"))
        self.db = self.client[mongo_db_name]

    def __repr__(self):
        """Return a string representation of the DocumentsService."""
        return "DocumentsService"

    def get_source_id(self, source: str) -> str:
        """Get the id of a source.

        Args:
            source: The name of the source.

        Returns:
            The id of the source.
        """
        return str(self.db.sources.find_one({"name": source})["_id"])

    def _add_documents(self, df: pd.DataFrame):
        """Write all documents from the dataframe into the db as a new version.

<<<<<<< HEAD
        use_sparse_vector = "sparse_embedding" in df.columns
        if use_sparse_vector:
            logger.info("Uploading sparse embeddings too.")

=======
        Args:
            df: The dataframe containing the documents.
        """
>>>>>>> 13ab209c
        for source in df.source.unique():
            source_exists = self.db.sources.find_one({"name": source})
            if source_exists is None:
                self.db.sources.insert_one({"name": source})

            source_id = self.get_source_id(source)

            df_source = df[df.source == source]
            to_upsert = []
            for row in df_source.to_dict(orient="records"):
                embedding = row["embedding"].tolist()
                if use_sparse_vector:
                    sparse_embedding = row["sparse_embedding"]

                document = row.copy()
                document.pop("embedding")
                if use_sparse_vector:
                    document.pop("sparse_embedding")
                document["source_id"] = source_id

                document_id = str(self.db.documents.insert_one(document).inserted_id)
                vector = {"id": document_id, "values": embedding, "metadata": {"source": source}}
                if use_sparse_vector:
                    vector["sparse_values"] = sparse_embedding

                to_upsert.append(vector)

            # Current (November 2023) Pinecone upload rules:
            # - Max 1000 vectors per batch
            # - Max 2 MB per batch
            # Sparse vectors are heavier, so we reduce the batch size when using them.
            MAX_PINECONE_BATCH_SIZE = 100 if use_sparse_vector else 1000
            for i in range(0, len(to_upsert), MAX_PINECONE_BATCH_SIZE):
                self.index.upsert(vectors=to_upsert[i : i + MAX_PINECONE_BATCH_SIZE], namespace=self.namespace)

    def update_source(self, source: str, display_name: str = None, note: str = None):
        """Update the display name and/or note of a source. Also create the source if it does not exist.

        Args:
            source: The name of the source.
            display_name: The new display name of the source.
            note: The new note of the source.
        """
        self.db.sources.update_one(
            {"name": source}, {"$set": {"display_name": display_name, "note": note}}, upsert=True
        )

    def delete_source(self, source: str) -> tuple[int, int]:
        """Delete a source and all its documents. Return if the source was deleted and the number of deleted documents.

        Args:
            source: The name of the source.

        Returns:
            A tuple containing the number of deleted sources and the number of deleted documents.
        """
        source_id = self.get_source_id(source)

        # MongoDB
        source_deleted = self.db.sources.delete_one({"name": source}).deleted_count
        documents_deleted = self.db.documents.delete_many({"source_id": source_id}).deleted_count

        # Pinecone
        self.index.delete(filter={"source": source}, namespace=self.namespace)

        return source_deleted, documents_deleted

    def drop_db(self):
        """Drop the currently accessible database.

        For Pinecone, this means deleting everything in the namespace.
        For Mongo DB, this means dropping the database. However this needs to be done manually through the GUI.
        """
        confirmation = input("Dropping the database is irreversible. Are you sure you want to proceed? (y/N): ")

        if confirmation.strip().lower() == "y":
            self.index.delete(namespace=self.namespace, delete_all=True)

            logging.info(f"Deleted all documents from Pinecone namespace: {self.namespace=}")
            logging.info(f"The MongoDB database needs to be dropped manually: {self.mongo_db_name=}")
        else:
            logging.info("Operation cancelled.")<|MERGE_RESOLUTION|>--- conflicted
+++ resolved
@@ -63,17 +63,14 @@
 
     def _add_documents(self, df: pd.DataFrame):
         """Write all documents from the dataframe into the db as a new version.
-
-<<<<<<< HEAD
+        
+        Args:
+            df: The dataframe containing the documents.
+        """
         use_sparse_vector = "sparse_embedding" in df.columns
         if use_sparse_vector:
             logger.info("Uploading sparse embeddings too.")
 
-=======
-        Args:
-            df: The dataframe containing the documents.
-        """
->>>>>>> 13ab209c
         for source in df.source.unique():
             source_exists = self.db.sources.find_one({"name": source})
             if source_exists is None:
