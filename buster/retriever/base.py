--- conflicted
+++ resolved
@@ -17,7 +17,6 @@
 
 @dataclass
 class Retriever(ABC):
-<<<<<<< HEAD
     def __init__(
         self,
         top_k: int,
@@ -27,17 +26,15 @@
         *args,
         **kwargs,
     ):
-=======
-    def __init__(self, top_k: int, thresh: float, embedding_fn: Callable[[str], np.array] = None, *args, **kwargs):
         """Initializes a Retriever instance.
 
         Args:
           top_k: The maximum number of documents to retrieve.
           thresh: The similarity threshold for document retrieval.
           embedding_fn: The function to compute document embeddings.
+          embedding_fn: (Optional) The function to compute sparse document embeddings.
           *args, **kwargs: Additional arguments and keyword arguments.
         """
->>>>>>> 13ab209c
         if embedding_fn is None:
             embedding_fn = get_openai_embedding
 
@@ -74,21 +71,6 @@
         """
         ...
 
-<<<<<<< HEAD
-=======
-    def get_embedding(self, query: str) -> np.ndarray:
-        """Generates the embedding of a query.
-
-        Args:
-          query: The query for which to generate the embedding.
-
-        Returns:
-          The embedding of the query as a NumPy array.
-        """
-        logger.info("generating embedding")
-        return self.embedding_fn(query)
-
->>>>>>> 13ab209c
     @abstractmethod
     def get_topk_documents(self, query: str, source: Optional[str] = None, top_k: Optional[int] = None) -> pd.DataFrame:
         """Get the topk documents matching a user's query.
