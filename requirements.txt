bs4
matplotlib
numpy
pandas
tabulate
tenacity
tiktoken
<<<<<<< HEAD
openai[embeddings]
promptlayer
=======
openai

# all openai[embeddings] deps, their list breaks our CI, see: https://github.com/openai/openai-python/issues/210 

scikit-learn >= 1.0.2  # Needed for embedding utils, versions >= 1.1 require python 3.8
tenacity >= 8.0.1
matplotlib
plotly
pandas-stubs >= 1.1.0.11  # Needed for type hints for mypy
openpyxl >= 3.0.7  # Needed for CLI fine-tuning data preparation tool xlsx format
>>>>>>> d88c550f
<|MERGE_RESOLUTION|>--- conflicted
+++ resolved
@@ -5,10 +5,7 @@
 tabulate
 tenacity
 tiktoken
-<<<<<<< HEAD
-openai[embeddings]
 promptlayer
-=======
 openai
 
 # all openai[embeddings] deps, their list breaks our CI, see: https://github.com/openai/openai-python/issues/210 
@@ -18,5 +15,4 @@
 matplotlib
 plotly
 pandas-stubs >= 1.1.0.11  # Needed for type hints for mypy
-openpyxl >= 3.0.7  # Needed for CLI fine-tuning data preparation tool xlsx format
->>>>>>> d88c550f
+openpyxl >= 3.0.7  # Needed for CLI fine-tuning data preparation tool xlsx format